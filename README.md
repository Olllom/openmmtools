--- conflicted
+++ resolved
@@ -19,42 +19,10 @@
  - enhanced sampling methods, including replica-exchange (REMD) and self-adjusted mixture sampling (SAMS)
  - factories for generating [alchemically-modified](http://alchemistry.org) systems for absolute and relative free energy calculations
  - a suite of test systems for benchmarking, validation, and debugging
+ - user-friendly storage interface layer to remove requirement that user know how to store all their data-types on disk 
 
 See the [documentation](http://openmmtools.readthedocs.io) at [ReadTheDocs](http://openmmtools.readthedocs.io).
 
 #### License
 
-<<<<<<< HEAD
-The module `openmmtools.states` contains classes to maintain a consistent state of the simulation.
-- `ThermodynamicState`: Represent and manipulate the thermodynamic state of OpenMM `System`s and `Context`s.
-- `SamplerState`: Represent and cache the state of the simulation that changes when the `System` is integrated.
-- `CompoundThermodynamicState`: Extend the `ThermodynamicState` to handle parameters other than temperature and pressure through the implementations of the `IComposableState` abstract class.
-
-## Cache
-
-The module `openmmtools.cache` implements a shared LRU cache for `Context` objects that tries to minimize the number of `Context` in memory at the same time.
-- `LRUCache`: A simple LRU cache with a dictionary-like interface. It supports a maximum capacity and expiration.
-- `ContextCache`: A LRU cache for OpenMM `Context` objects.
-- `global_context_cache`: A shared `ContextCache` that minimizes the number of `Context` creations when employing `MCMCMove`s.
-
-## OpenMM testing scripts
-
-`scripts/` contains a script that may be useful in testing your OpenMM installation is installed:
-
-* `test-openmm-platforms` will test the various platforms available to OpenMM to ensure that all systems in `openmmtools.testsystems` give consistent potential energies.
-If differences in energies in excess of `ENERGY_TOLERANCE` (default: 0.06 kcal/mol) are detected, these systems will be serialized to XML for further debugging.
-
-This is installed onto the command line when the repository is installed.
-
-## Storage
-
-This module `openmmtools.storage` provides a user-friendly storage IO interface to store data to disk. The primary 
-function of this module is to remove the need for the user to define how to format and configure Python variables and 
-OpenMM Quantities to and from the disk. The module is extensible to any type of data a user wants. Currently supports 
-NetCDF storage types for now.
-- `StorageIODriver`: Abstract extendable class to write format-specific IO drivers such as the `NetCDFIODriver`
-- `NetCDFIODriver`: User-configurable IO driver for NetCDF files. Handles built in Python types and `simtk.unit.Quantity`'s
-- `StorageInterface`: A layer which runs on top of a provided `StorageIODriver` to create an way for users to interface with the disk with as minimal effort as possible. 
-=======
-OpenMMTools is distributed under the MIT License.
->>>>>>> 119d0dc4
+OpenMMTools is distributed under the MIT License.