--- conflicted
+++ resolved
@@ -6,16 +6,8 @@
 """
 
 # Define global version.
-from . import version
+from openmmtools import version
 __version__ = version.version
 
 # Import modules.
-<<<<<<< HEAD
-from . import testsystems
-from . import integrators
-from . import storage
-from . import cache
-from . import states
-=======
-from openmmtools import testsystems, integrators, alchemy, mcmc, states, cache, utils, constants
->>>>>>> af00326c
+from openmmtools import testsystems, integrators, alchemy, mcmc, states, cache, utils, constants. storage
