--- conflicted
+++ resolved
@@ -2,9 +2,9 @@
 from celery import Celery
 import os
 
-server = os.environ['RABBITMQ_SERVER']
-username = os.environ['RABBITMQ_USERNAME']
-password = os.environ['RABBITMQ_PASSWORD']
+server = os.getenv('RABBITMQ_SERVER', 'localhost')
+username = os.getenv('RABBITMQ_USERNAME', 'user')
+password = os.getenv('RABBITMQ_PASSWORD', 'password')
 port = os.getenv('RABBITMQ_PORT', '5762')
 vhost = os.getenv('RABBITMQ_VHOST', 'celery')
 
@@ -12,18 +12,9 @@
 backend = 'amqp://%(username)s:%(password)s@%(server)s:%(port)s/%(vhost)s' % vars()
 
 app = Celery('openmmtools.distributed',
-<<<<<<< HEAD
              broker=broker,
              backend=backend,
-=======
-             broker='amqp://test:JJEACWWXKVHZKLHZ@ec2-54-86-199-94.compute-1.amazonaws.com:5672/celery',
-             backend='amqp://test:JJEACWWXKVHZKLHZ@ec2-54-86-199-94.compute-1.amazonaws.com:5672/celery',
->>>>>>> 489d09e0
              include=['openmmtools.distributed.tasks'])
-#app = Celery('openmmtools.distributed',
-#             broker='amqp://54.86.199.94',
-#             backend='amqp://54.86.199.94',
-#             include=['openmmtools.distributed.tasks'])
 
 # Optional configuration, see the application user guide.
 app.conf.update(
